// Copyright (c) The Thanos Authors.
// Licensed under the Apache License 2.0.

package store

import (
	"bytes"
	"context"
	"encoding/binary"
	"fmt"
	"io"
	"io/ioutil"
	"math"
	"os"
	"path"
	"path/filepath"
	"sort"
	"strings"
	"sync"
	"time"

	"github.com/go-kit/kit/log"
	"github.com/go-kit/kit/log/level"
	"github.com/oklog/ulid"
	"github.com/opentracing/opentracing-go"
	"github.com/pkg/errors"
	"github.com/prometheus/client_golang/prometheus"
	"github.com/prometheus/prometheus/pkg/labels"
	"github.com/prometheus/prometheus/tsdb/chunkenc"
	"github.com/prometheus/prometheus/tsdb/chunks"
	"github.com/prometheus/prometheus/tsdb/encoding"
	"github.com/prometheus/prometheus/tsdb/fileutil"
	"github.com/prometheus/prometheus/tsdb/index"
	"github.com/thanos-io/thanos/pkg/block"
	"github.com/thanos-io/thanos/pkg/block/indexheader"
	"github.com/thanos-io/thanos/pkg/block/metadata"
	"github.com/thanos-io/thanos/pkg/compact/downsample"
	"github.com/thanos-io/thanos/pkg/component"
	"github.com/thanos-io/thanos/pkg/extprom"
	"github.com/thanos-io/thanos/pkg/gate"
	"github.com/thanos-io/thanos/pkg/model"
	"github.com/thanos-io/thanos/pkg/objstore"
	"github.com/thanos-io/thanos/pkg/pool"
	"github.com/thanos-io/thanos/pkg/runutil"
	storecache "github.com/thanos-io/thanos/pkg/store/cache"
	"github.com/thanos-io/thanos/pkg/store/storepb"
	"github.com/thanos-io/thanos/pkg/strutil"
	"github.com/thanos-io/thanos/pkg/tracing"
	"golang.org/x/sync/errgroup"
	"google.golang.org/grpc/codes"
	"google.golang.org/grpc/status"
)

const (
	// maxSamplesPerChunk is approximately the max number of samples that we may have in any given chunk. This is needed
	// for precalculating the number of samples that we may have to retrieve and decode for any given query
	// without downloading them. Please take a look at https://github.com/prometheus/tsdb/pull/397 to know
	// where this number comes from. Long story short: TSDB is made in such a way, and it is made in such a way
	// because you barely get any improvements in compression when the number of samples is beyond this.
	// Take a look at Figure 6 in this whitepaper http://www.vldb.org/pvldb/vol8/p1816-teller.pdf.
	maxSamplesPerChunk = 120

	maxChunkSize = 16000

	maxSeriesSize = 64 * 1024

	// CompatibilityTypeLabelName is an artificial label that Store Gateway can optionally advertise. This is required for compatibility
	// with pre v0.8.0 Querier. Previous Queriers was strict about duplicated external labels of all StoreAPIs that had any labels.
	// Now with newer Store Gateway advertising all the external labels it has access to, there was simple case where
	// Querier was blocking Store Gateway as duplicate with sidecar.
	//
	// Newer Queriers are not strict, no duplicated external labels check is there anymore.
	// Additionally newer Queriers removes/ignore this exact labels from UI and querying.
	//
	// This label name is intentionally against Prometheus label style.
	// TODO(bwplotka): Remove it at some point.
	CompatibilityTypeLabelName = "@thanos_compatibility_store_type"

	partitionerMaxGapSize = 512 * 1024
)

type bucketStoreMetrics struct {
	blocksLoaded          prometheus.Gauge
	blockLoads            prometheus.Counter
	blockLoadFailures     prometheus.Counter
	blockDrops            prometheus.Counter
	blockDropFailures     prometheus.Counter
	seriesDataTouched     *prometheus.SummaryVec
	seriesDataFetched     *prometheus.SummaryVec
	seriesDataSizeTouched *prometheus.SummaryVec
	seriesDataSizeFetched *prometheus.SummaryVec
	seriesBlocksQueried   prometheus.Summary
	seriesGetAllDuration  prometheus.Histogram
	seriesMergeDuration   prometheus.Histogram
	resultSeriesCount     prometheus.Summary
	chunkSizeBytes        prometheus.Histogram
	queriesDropped        prometheus.Counter
	queriesLimit          prometheus.Gauge
	seriesRefetches       prometheus.Counter
}

func newBucketStoreMetrics(reg prometheus.Registerer) *bucketStoreMetrics {
	var m bucketStoreMetrics

	m.blockLoads = prometheus.NewCounter(prometheus.CounterOpts{
		Name: "thanos_bucket_store_block_loads_total",
		Help: "Total number of remote block loading attempts.",
	})
	m.blockLoadFailures = prometheus.NewCounter(prometheus.CounterOpts{
		Name: "thanos_bucket_store_block_load_failures_total",
		Help: "Total number of failed remote block loading attempts.",
	})
	m.blockDrops = prometheus.NewCounter(prometheus.CounterOpts{
		Name: "thanos_bucket_store_block_drops_total",
		Help: "Total number of local blocks that were dropped.",
	})
	m.blockDropFailures = prometheus.NewCounter(prometheus.CounterOpts{
		Name: "thanos_bucket_store_block_drop_failures_total",
		Help: "Total number of local blocks that failed to be dropped.",
	})
	m.blocksLoaded = prometheus.NewGauge(prometheus.GaugeOpts{
		Name: "thanos_bucket_store_blocks_loaded",
		Help: "Number of currently loaded blocks.",
	})

	m.seriesDataTouched = prometheus.NewSummaryVec(prometheus.SummaryOpts{
		Name: "thanos_bucket_store_series_data_touched",
		Help: "How many items of a data type in a block were touched for a single series request.",
	}, []string{"data_type"})
	m.seriesDataFetched = prometheus.NewSummaryVec(prometheus.SummaryOpts{
		Name: "thanos_bucket_store_series_data_fetched",
		Help: "How many items of a data type in a block were fetched for a single series request.",
	}, []string{"data_type"})

	m.seriesDataSizeTouched = prometheus.NewSummaryVec(prometheus.SummaryOpts{
		Name: "thanos_bucket_store_series_data_size_touched_bytes",
		Help: "Size of all items of a data type in a block were touched for a single series request.",
	}, []string{"data_type"})
	m.seriesDataSizeFetched = prometheus.NewSummaryVec(prometheus.SummaryOpts{
		Name: "thanos_bucket_store_series_data_size_fetched_bytes",
		Help: "Size of all items of a data type in a block were fetched for a single series request.",
	}, []string{"data_type"})

	m.seriesBlocksQueried = prometheus.NewSummary(prometheus.SummaryOpts{
		Name: "thanos_bucket_store_series_blocks_queried",
		Help: "Number of blocks in a bucket store that were touched to satisfy a query.",
	})
	m.seriesGetAllDuration = prometheus.NewHistogram(prometheus.HistogramOpts{
		Name:    "thanos_bucket_store_series_get_all_duration_seconds",
		Help:    "Time it takes until all per-block prepares and preloads for a query are finished.",
		Buckets: []float64{0.001, 0.01, 0.1, 0.3, 0.6, 1, 3, 6, 9, 20, 30, 60, 90, 120},
	})
	m.seriesMergeDuration = prometheus.NewHistogram(prometheus.HistogramOpts{
		Name:    "thanos_bucket_store_series_merge_duration_seconds",
		Help:    "Time it takes to merge sub-results from all queried blocks into a single result.",
		Buckets: []float64{0.001, 0.01, 0.1, 0.3, 0.6, 1, 3, 6, 9, 20, 30, 60, 90, 120},
	})
	m.resultSeriesCount = prometheus.NewSummary(prometheus.SummaryOpts{
		Name: "thanos_bucket_store_series_result_series",
		Help: "Number of series observed in the final result of a query.",
	})

	m.chunkSizeBytes = prometheus.NewHistogram(prometheus.HistogramOpts{
		Name: "thanos_bucket_store_sent_chunk_size_bytes",
		Help: "Size in bytes of the chunks for the single series, which is adequate to the gRPC message size sent to querier.",
		Buckets: []float64{
			32, 256, 512, 1024, 32 * 1024, 256 * 1024, 512 * 1024, 1024 * 1024, 32 * 1024 * 1024, 256 * 1024 * 1024, 512 * 1024 * 1024,
		},
	})

	m.queriesDropped = prometheus.NewCounter(prometheus.CounterOpts{
		Name: "thanos_bucket_store_queries_dropped_total",
		Help: "Number of queries that were dropped due to the sample limit.",
	})
	m.queriesLimit = prometheus.NewGauge(prometheus.GaugeOpts{
		Name: "thanos_bucket_store_queries_concurrent_max",
		Help: "Number of maximum concurrent queries.",
	})
	m.seriesRefetches = prometheus.NewCounter(prometheus.CounterOpts{
		Name: "thanos_bucket_store_series_refetches_total",
		Help: fmt.Sprintf("Total number of cases where %v bytes was not enough was to fetch series from index, resulting in refetch.", maxSeriesSize),
	})

	if reg != nil {
		reg.MustRegister(
			m.blockLoads,
			m.blockLoadFailures,
			m.blockDrops,
			m.blockDropFailures,
			m.blocksLoaded,
			m.seriesDataTouched,
			m.seriesDataFetched,
			m.seriesDataSizeTouched,
			m.seriesDataSizeFetched,
			m.seriesBlocksQueried,
			m.seriesGetAllDuration,
			m.seriesMergeDuration,
			m.resultSeriesCount,
			m.chunkSizeBytes,
			m.queriesDropped,
			m.queriesLimit,
			m.seriesRefetches,
		)
	}
	return &m
}

// FilterConfig is a configuration, which Store uses for filtering metrics based on time.
type FilterConfig struct {
	MinTime, MaxTime model.TimeOrDurationValue
}

// BucketStore implements the store API backed by a bucket. It loads all index
// files to local disk.
type BucketStore struct {
	logger     log.Logger
	metrics    *bucketStoreMetrics
	bkt        objstore.BucketReader
	fetcher    block.MetadataFetcher
	dir        string
	indexCache storecache.IndexCache
	chunkPool  pool.BytesPool

	// Sets of blocks that have the same labels. They are indexed by a hash over their label set.
	mtx       sync.RWMutex
	blocks    map[ulid.ULID]*bucketBlock
	blockSets map[uint64]*bucketBlockSet

	// Verbose enabled additional logging.
	debugLogging bool
	// Number of goroutines to use when syncing blocks from object storage.
	blockSyncConcurrency int

	// Query gate which limits the maximum amount of concurrent queries.
	queryGate gate.Gater

	// samplesLimiter limits the number of samples per each Series() call.
	samplesLimiter SampleLimiter
	partitioner    partitioner

	filterConfig             *FilterConfig
	advLabelSets             []storepb.LabelSet
	enableCompatibilityLabel bool
	enableIndexHeader        bool
}

// NewBucketStore creates a new bucket backed store that implements the store API against
// an object store bucket. It is optimized to work against high latency backends.
func NewBucketStore(
	logger log.Logger,
	reg prometheus.Registerer,
	bucket objstore.BucketReader,
	fetcher block.MetadataFetcher,
	dir string,
	indexCache storecache.IndexCache,
	maxChunkPoolBytes uint64,
	maxSampleCount uint64,
	maxConcurrent int,
	debugLogging bool,
	blockSyncConcurrency int,
	filterConfig *FilterConfig,
	enableCompatibilityLabel bool,
	enableIndexHeader bool,
) (*BucketStore, error) {
	if logger == nil {
		logger = log.NewNopLogger()
	}

	if maxConcurrent < 0 {
		return nil, errors.Errorf("max concurrency value cannot be lower than 0 (got %v)", maxConcurrent)
	}

	chunkPool, err := pool.NewBucketedBytesPool(maxChunkSize, 50e6, 2, maxChunkPoolBytes)
	if err != nil {
		return nil, errors.Wrap(err, "create chunk pool")
	}

	metrics := newBucketStoreMetrics(reg)
	s := &BucketStore{
		logger:               logger,
		bkt:                  bucket,
		fetcher:              fetcher,
		dir:                  dir,
		indexCache:           indexCache,
		chunkPool:            chunkPool,
		blocks:               map[ulid.ULID]*bucketBlock{},
		blockSets:            map[uint64]*bucketBlockSet{},
		debugLogging:         debugLogging,
		blockSyncConcurrency: blockSyncConcurrency,
		filterConfig:         filterConfig,
		queryGate: gate.NewGate(
			maxConcurrent,
			extprom.WrapRegistererWithPrefix("thanos_bucket_store_series_", reg),
		),
		samplesLimiter:           NewLimiter(maxSampleCount, metrics.queriesDropped),
		partitioner:              gapBasedPartitioner{maxGapSize: partitionerMaxGapSize},
		enableCompatibilityLabel: enableCompatibilityLabel,
		enableIndexHeader:        enableIndexHeader,
	}
	s.metrics = metrics

	if err := os.MkdirAll(dir, 0777); err != nil {
		return nil, errors.Wrap(err, "create dir")
	}

	s.metrics.queriesLimit.Set(float64(maxConcurrent))

	return s, nil
}

// Close the store.
func (s *BucketStore) Close() (err error) {
	s.mtx.Lock()
	defer s.mtx.Unlock()

	for _, b := range s.blocks {
		runutil.CloseWithErrCapture(&err, b, "closing Bucket Block")
	}
	return err
}

// SyncBlocks synchronizes the stores state with the Bucket bucket.
// It will reuse disk space as persistent cache based on s.dir param.
func (s *BucketStore) SyncBlocks(ctx context.Context) error {
	metas, _, metaFetchErr := s.fetcher.Fetch(ctx)
	// For partial view allow adding new blocks at least.
	if metaFetchErr != nil && metas == nil {
		return metaFetchErr
	}

	var wg sync.WaitGroup
	blockc := make(chan *metadata.Meta)

	for i := 0; i < s.blockSyncConcurrency; i++ {
		wg.Add(1)
		go func() {
			for meta := range blockc {
				if err := s.addBlock(ctx, meta); err != nil {
					continue
				}
			}
			wg.Done()
		}()
	}

	for id, meta := range metas {
		if b := s.getBlock(id); b != nil {
			continue
		}
		select {
		case <-ctx.Done():
		case blockc <- meta:
		}
	}

	close(blockc)
	wg.Wait()

	if metaFetchErr != nil {
		return metaFetchErr
	}

	// Drop all blocks that are no longer present in the bucket.
	for id := range s.blocks {
		if _, ok := metas[id]; ok {
			continue
		}
		if err := s.removeBlock(id); err != nil {
			level.Warn(s.logger).Log("msg", "drop outdated block failed", "block", id, "err", err)
			s.metrics.blockDropFailures.Inc()
		}
		level.Debug(s.logger).Log("msg", "dropped outdated block", "block", id)
		s.metrics.blockDrops.Inc()
	}

	// Sync advertise labels.
	var storeLabels []storepb.Label
	s.mtx.Lock()
	s.advLabelSets = s.advLabelSets[:0]
	for _, bs := range s.blockSets {
		storeLabels := storeLabels[:0]
		for _, l := range bs.labels {
			storeLabels = append(storeLabels, storepb.Label{Name: l.Name, Value: l.Value})
		}
		s.advLabelSets = append(s.advLabelSets, storepb.LabelSet{Labels: storeLabels})
	}
	sort.Slice(s.advLabelSets, func(i, j int) bool {
		return strings.Compare(s.advLabelSets[i].String(), s.advLabelSets[j].String()) < 0
	})
	s.mtx.Unlock()

	return nil
}

// InitialSync perform blocking sync with extra step at the end to delete locally saved blocks that are no longer
// present in the bucket. The mismatch of these can only happen between restarts, so we can do that only once per startup.
func (s *BucketStore) InitialSync(ctx context.Context) error {
	if err := s.SyncBlocks(ctx); err != nil {
		return errors.Wrap(err, "sync block")
	}

	names, err := fileutil.ReadDir(s.dir)
	if err != nil {
		return errors.Wrap(err, "read dir")
	}
	for _, n := range names {
		id, ok := block.IsBlockDir(n)
		if !ok {
			continue
		}
		if b := s.getBlock(id); b != nil {
			continue
		}

		// No such block loaded, remove the local dir.
		if err := os.RemoveAll(path.Join(s.dir, id.String())); err != nil {
			level.Warn(s.logger).Log("msg", "failed to remove block which is not needed", "err", err)
		}
	}

	return nil
}

func (s *BucketStore) getBlock(id ulid.ULID) *bucketBlock {
	s.mtx.RLock()
	defer s.mtx.RUnlock()
	return s.blocks[id]
}

func (s *BucketStore) addBlock(ctx context.Context, meta *metadata.Meta) (err error) {
	dir := filepath.Join(s.dir, meta.ULID.String())
	start := time.Now()

	level.Debug(s.logger).Log("msg", "loading new block", "id", meta.ULID)
	defer func() {
		if err != nil {
			s.metrics.blockLoadFailures.Inc()
			if err2 := os.RemoveAll(dir); err2 != nil {
				level.Warn(s.logger).Log("msg", "failed to remove block we cannot load", "err", err2)
			}
			level.Warn(s.logger).Log("msg", "loading block failed", "elapsed", time.Since(start), "id", meta.ULID, "err", err)
		} else {
			level.Debug(s.logger).Log("msg", "loaded block", "elapsed", time.Since(start), "id", meta.ULID)
		}
	}()
	s.metrics.blockLoads.Inc()

	lset := labels.FromMap(meta.Thanos.Labels)
	h := lset.Hash()

	var indexHeaderReader indexheader.Reader
	if s.enableIndexHeader {
		indexHeaderReader, err = indexheader.NewBinaryReader(ctx, s.logger, s.bkt, s.dir, meta.ULID)
		if err != nil {
			return errors.Wrap(err, "create index header reader")
		}
	} else {
		indexHeaderReader, err = indexheader.NewJSONReader(ctx, s.logger, s.bkt, s.dir, meta.ULID)
		if err != nil {
			return errors.Wrap(err, "create index cache reader")
		}
	}
	defer func() {
		if err != nil {
			runutil.CloseWithErrCapture(&err, indexHeaderReader, "index-header")
		}
	}()

	b, err := newBucketBlock(
		ctx,
		log.With(s.logger, "block", meta.ULID),
		meta,
		s.bkt,
		dir,
		s.indexCache,
		s.chunkPool,
		indexHeaderReader,
		s.partitioner,
		s.metrics.seriesRefetches,
	)
	if err != nil {
		return errors.Wrap(err, "new bucket block")
	}
	defer func() {
		if err != nil {
			runutil.CloseWithErrCapture(&err, b, "index-header")
		}
	}()

	s.mtx.Lock()
	defer s.mtx.Unlock()

	sort.Sort(lset)

	set, ok := s.blockSets[h]
	if !ok {
		set = newBucketBlockSet(lset)
		s.blockSets[h] = set
	}

	if err = set.add(b); err != nil {
		return errors.Wrap(err, "add block to set")
	}
	s.blocks[b.meta.ULID] = b

	s.metrics.blocksLoaded.Inc()

	return nil
}

func (s *BucketStore) removeBlock(id ulid.ULID) error {
	s.mtx.Lock()
	b, ok := s.blocks[id]
	if ok {
		lset := labels.FromMap(b.meta.Thanos.Labels)
		s.blockSets[lset.Hash()].remove(id)
		delete(s.blocks, id)
	}
	s.mtx.Unlock()

	if !ok {
		return nil
	}

	s.metrics.blocksLoaded.Dec()
	if err := b.Close(); err != nil {
		return errors.Wrap(err, "close block")
	}
	return os.RemoveAll(b.dir)
}

// TimeRange returns the minimum and maximum timestamp of data available in the store.
func (s *BucketStore) TimeRange() (mint, maxt int64) {
	s.mtx.RLock()
	defer s.mtx.RUnlock()

	mint = math.MaxInt64
	maxt = math.MinInt64

	for _, b := range s.blocks {
		if b.meta.MinTime < mint {
			mint = b.meta.MinTime
		}
		if b.meta.MaxTime > maxt {
			maxt = b.meta.MaxTime
		}
	}

	mint = s.limitMinTime(mint)
	maxt = s.limitMaxTime(maxt)

	return mint, maxt
}

// Info implements the storepb.StoreServer interface.
func (s *BucketStore) Info(context.Context, *storepb.InfoRequest) (*storepb.InfoResponse, error) {
	mint, maxt := s.TimeRange()
	res := &storepb.InfoResponse{
		StoreType: component.Store.ToProto(),
		MinTime:   mint,
		MaxTime:   maxt,
	}

	s.mtx.RLock()
	// Should we clone?
	res.LabelSets = s.advLabelSets
	s.mtx.RUnlock()

	if s.enableCompatibilityLabel && len(res.LabelSets) > 0 {
		// This is for compatibility with Querier v0.7.0.
		// See query.StoreCompatibilityTypeLabelName comment for details.
		res.LabelSets = append(res.LabelSets, storepb.LabelSet{Labels: []storepb.Label{{Name: CompatibilityTypeLabelName, Value: "store"}}})
	}
	return res, nil
}

func (s *BucketStore) limitMinTime(mint int64) int64 {
	if s.filterConfig == nil {
		return mint
	}

	filterMinTime := s.filterConfig.MinTime.PrometheusTimestamp()

	if mint < filterMinTime {
		return filterMinTime
	}

	return mint
}

func (s *BucketStore) limitMaxTime(maxt int64) int64 {
	if s.filterConfig == nil {
		return maxt
	}

	filterMaxTime := s.filterConfig.MaxTime.PrometheusTimestamp()

	if maxt > filterMaxTime {
		maxt = filterMaxTime
	}

	return maxt
}

type seriesEntry struct {
	lset []storepb.Label
	refs []uint64
	chks []storepb.AggrChunk
}

type bucketSeriesSet struct {
	set []seriesEntry
	i   int
	err error
}

func newBucketSeriesSet(set []seriesEntry) *bucketSeriesSet {
	return &bucketSeriesSet{
		set: set,
		i:   -1,
	}
}

func (s *bucketSeriesSet) Next() bool {
	if s.i >= len(s.set)-1 {
		return false
	}
	s.i++
	return true
}

func (s *bucketSeriesSet) At() ([]storepb.Label, []storepb.AggrChunk) {
	return s.set[s.i].lset, s.set[s.i].chks
}

func (s *bucketSeriesSet) Err() error {
	return s.err
}

func blockSeries(
	extLset map[string]string,
	indexr *bucketIndexReader,
	chunkr *bucketChunkReader,
	matchers []*labels.Matcher,
	req *storepb.SeriesRequest,
	samplesLimiter SampleLimiter,
) (storepb.SeriesSet, *queryStats, error) {
	span, ctx := tracing.StartSpan(ctx, "blockSeries")
	defer span.Finish()

	span.SetTag("ulid", ulid)

	ps, err := indexr.ExpandedPostings(matchers)
	if err != nil {
		return nil, nil, errors.Wrap(err, "expanded matching posting")
	}

	if len(ps) == 0 {
		return storepb.EmptySeriesSet(), indexr.stats, nil
	}

	// Preload all series index data.
	// TODO(bwplotka): Consider not keeping all series in memory all the time.
	// TODO(bwplotka): Do lazy loading in one step as `ExpandingPostings` method.
	if err := indexr.PreloadSeries(ps); err != nil {
		return nil, nil, errors.Wrap(err, "preload series")
	}

	// Transform all series into the response types and mark their relevant chunks
	// for preloading.
	var (
		res  []seriesEntry
		lset labels.Labels
		chks []chunks.Meta
	)
	for _, id := range ps {
		if err := indexr.LoadedSeries(id, &lset, &chks); err != nil {
			return nil, nil, errors.Wrap(err, "read series")
		}
		s := seriesEntry{
			lset: make([]storepb.Label, 0, len(lset)+len(extLset)),
			refs: make([]uint64, 0, len(chks)),
			chks: make([]storepb.AggrChunk, 0, len(chks)),
		}
		for _, l := range lset {
			// Skip if the external labels of the block overrule the series' label.
			// NOTE(fabxc): maybe move it to a prefixed version to still ensure uniqueness of series?
			if extLset[l.Name] != "" {
				continue
			}
			s.lset = append(s.lset, storepb.Label{
				Name:  l.Name,
				Value: l.Value,
			})
		}
		for ln, lv := range extLset {
			s.lset = append(s.lset, storepb.Label{
				Name:  ln,
				Value: lv,
			})
		}
		sort.Slice(s.lset, func(i, j int) bool {
			return s.lset[i].Name < s.lset[j].Name
		})

		for _, meta := range chks {
			if meta.MaxTime < req.MinTime {
				continue
			}
			if meta.MinTime > req.MaxTime {
				break
			}

			if err := chunkr.addPreload(meta.Ref); err != nil {
				return nil, nil, errors.Wrap(err, "add chunk preload")
			}
			s.chks = append(s.chks, storepb.AggrChunk{
				MinTime: meta.MinTime,
				MaxTime: meta.MaxTime,
			})
			s.refs = append(s.refs, meta.Ref)
		}
		if len(s.chks) > 0 {
			res = append(res, s)
		}
	}

	// Preload all chunks that were marked in the previous stage.
	if err := chunkr.preload(samplesLimiter); err != nil {
		return nil, nil, errors.Wrap(err, "preload chunks")
	}

	// Transform all chunks into the response format.
	for _, s := range res {
		for i, ref := range s.refs {
			chk, err := chunkr.Chunk(ref)
			if err != nil {
				return nil, nil, errors.Wrap(err, "get chunk")
			}
			if err := populateChunk(&s.chks[i], chk, req.Aggregates); err != nil {
				return nil, nil, errors.Wrap(err, "populate chunk")
			}
		}
	}

	return newBucketSeriesSet(res), indexr.stats.merge(chunkr.stats), nil
}

func populateChunk(out *storepb.AggrChunk, in chunkenc.Chunk, aggrs []storepb.Aggr) error {
	if in.Encoding() == chunkenc.EncXOR {
		out.Raw = &storepb.Chunk{Type: storepb.Chunk_XOR, Data: in.Bytes()}
		return nil
	}
	if in.Encoding() != downsample.ChunkEncAggr {
		return errors.Errorf("unsupported chunk encoding %d", in.Encoding())
	}

	ac := downsample.AggrChunk(in.Bytes())

	for _, at := range aggrs {
		switch at {
		case storepb.Aggr_COUNT:
			x, err := ac.Get(downsample.AggrCount)
			if err != nil {
				return errors.Errorf("aggregate %s does not exist", downsample.AggrCount)
			}
			out.Count = &storepb.Chunk{Type: storepb.Chunk_XOR, Data: x.Bytes()}
		case storepb.Aggr_SUM:
			x, err := ac.Get(downsample.AggrSum)
			if err != nil {
				return errors.Errorf("aggregate %s does not exist", downsample.AggrSum)
			}
			out.Sum = &storepb.Chunk{Type: storepb.Chunk_XOR, Data: x.Bytes()}
		case storepb.Aggr_MIN:
			x, err := ac.Get(downsample.AggrMin)
			if err != nil {
				return errors.Errorf("aggregate %s does not exist", downsample.AggrMin)
			}
			out.Min = &storepb.Chunk{Type: storepb.Chunk_XOR, Data: x.Bytes()}
		case storepb.Aggr_MAX:
			x, err := ac.Get(downsample.AggrMax)
			if err != nil {
				return errors.Errorf("aggregate %s does not exist", downsample.AggrMax)
			}
			out.Max = &storepb.Chunk{Type: storepb.Chunk_XOR, Data: x.Bytes()}
		case storepb.Aggr_COUNTER:
			x, err := ac.Get(downsample.AggrCounter)
			if err != nil {
				return errors.Errorf("aggregate %s does not exist", downsample.AggrCounter)
			}
			out.Counter = &storepb.Chunk{Type: storepb.Chunk_XOR, Data: x.Bytes()}
		}
	}
	return nil
}

func debugFoundBlockSetOverviewSpan(span opentracing.Span, mint, maxt, maxResolutionMillis int64, lset labels.Labels, bs []*bucketBlock) {
	if len(bs) == 0 {
		return
	}

	var (
		parts            []string
		currRes          = int64(-1)
		currMin, currMax int64
	)
	for _, b := range bs {
		if currRes == b.meta.Thanos.Downsample.Resolution {
			currMax = b.meta.MaxTime
			continue
		}

		if currRes != -1 {
			parts = append(parts, fmt.Sprintf("Range: %d-%d Resolution: %d", currMin, currMax, currRes))
		}

		currRes = b.meta.Thanos.Downsample.Resolution
		currMin = b.meta.MinTime
		currMax = b.meta.MaxTime
	}

	parts = append(parts, fmt.Sprintf("Range: %d-%d Resolution: %d", currMin, currMax, currRes))
	span.LogKV(
		"msg", "Blocks source resolutions",
		"blocks", len(bs),
		"maximum_resolution", maxResolutionMillis,
		"mint", mint,
		"maxt", maxt,
		"lset", lset.String(),
		"parts", strings.Join(parts, "\n"),
	)
}

// debugFoundBlockSetOverview logs on debug level what exactly blocks we used for query in terms of
// labels and resolution. This is important because we allow mixed resolution results, so it is quite crucial
// to be aware what exactly resolution we see on query.
// TODO(bplotka): Consider adding resolution label to all results to propagate that info to UI and Query API.
func debugFoundBlockSetOverview(logger log.Logger, mint, maxt, maxResolutionMillis int64, lset labels.Labels, bs []*bucketBlock) {
	if len(bs) == 0 {
		level.Debug(logger).Log("msg", "No block found", "mint", mint, "maxt", maxt, "lset", lset.String())
		return
	}

	var (
		parts            []string
		currRes          = int64(-1)
		currMin, currMax int64
	)
	for _, b := range bs {
		if currRes == b.meta.Thanos.Downsample.Resolution {
			currMax = b.meta.MaxTime
			continue
		}

		if currRes != -1 {
			parts = append(parts, fmt.Sprintf("Range: %d-%d Resolution: %d", currMin, currMax, currRes))
		}

		currRes = b.meta.Thanos.Downsample.Resolution
		currMin = b.meta.MinTime
		currMax = b.meta.MaxTime
	}

	parts = append(parts, fmt.Sprintf("Range: %d-%d Resolution: %d", currMin, currMax, currRes))

	level.Debug(logger).Log("msg", "Blocks source resolutions", "blocks", len(bs), "Maximum Resolution", maxResolutionMillis, "mint", mint, "maxt", maxt, "lset", lset.String(), "spans", strings.Join(parts, "\n"))
}

// Series implements the storepb.StoreServer interface.
func (s *BucketStore) Series(req *storepb.SeriesRequest, srv storepb.Store_SeriesServer) (err error) {
	seriesSpan, ctx := tracing.StartSpan(srv.Context(), "Series")
	defer seriesSpan.Finish()

	seriesSpan.SetTag("page.type", "thanos.query")

	{
		span, _ := tracing.StartSpan(ctx, "store_query_gate_ismyturn")
		err := s.queryGate.IsMyTurn(srv.Context())
		span.Finish()
		if err != nil {
			return errors.Wrapf(err, "failed to wait for turn")
		}
	}
	defer s.queryGate.Done()

	matchers, err := translateMatchers(req.Matchers)
	if err != nil {
		return status.Error(codes.InvalidArgument, err.Error())
	}
	req.MinTime = s.limitMinTime(req.MinTime)
	req.MaxTime = s.limitMaxTime(req.MaxTime)

	var (
		stats = &queryStats{}
		res   []storepb.SeriesSet
		mtx   sync.Mutex
		g     *errgroup.Group
	)

	g, ctx = errgroup.WithContext(ctx)

	span, _ := tracing.StartSpan(ctx, "bucket_store_preload_all")
	s.mtx.RLock()

	for _, bs := range s.blockSets {
		blockMatchers, ok := bs.labelMatchers(matchers...)
		if !ok {
			continue
		}

		blocks := bs.getFor(req.MinTime, req.MaxTime, req.MaxResolutionWindow)

		mtx.Lock()
		stats.blocksQueried += len(blocks)
		mtx.Unlock()

		if s.debugLogging {
			debugFoundBlockSetOverview(s.logger, req.MinTime, req.MaxTime, req.MaxResolutionWindow, bs.labels, blocks)
		}

		debugFoundBlockSetOverviewSpan(span, req.MinTime, req.MaxTime, req.MaxResolutionWindow, bs.labels, blocks)

		for _, b := range blocks {
			b := b

			// We must keep the readers open until all their data has been sent.
			indexr := b.indexReader(ctx)
			chunkr := b.chunkReader(ctx)

			// Defer all closes to the end of Series method.
			defer runutil.CloseWithLogOnErr(s.logger, indexr, "series block")
			defer runutil.CloseWithLogOnErr(s.logger, chunkr, "series block")

			g.Go(func() error {
				part, pstats, err := blockSeries(
					b.meta.Thanos.Labels,
					indexr,
					chunkr,
					blockMatchers,
					req,
					s.samplesLimiter,
				)
				if err != nil {
					return errors.Wrapf(err, "fetch series for block %s", b.meta.ULID)
				}

				mtx.Lock()
				res = append(res, part)
				stats = stats.merge(pstats)
				mtx.Unlock()

				return nil
			})
		}
	}

	s.mtx.RUnlock()
	span.Finish()

	defer func() {
		seriesSpan.LogKV(
			"blocksQueried", stats.blocksQueried,
			"postingsTouched", stats.postingsTouched,
			"postingsTouchedSizeSum", stats.postingsTouchedSizeSum,
			"postingsToFetch", stats.postingsToFetch,
			"postingsFetched", stats.postingsFetched,
			"postingsFetchedSizeSum", stats.postingsFetchedSizeSum,
			"postingsFetchCount", stats.postingsFetchCount,
			"postingsFetchDurationSum", stats.postingsFetchDurationSum,
			"seriesTouched", stats.seriesTouched,
			"seriesTouchedSizeSum", stats.seriesTouchedSizeSum,
			"seriesFetched", stats.seriesFetched,
			"seriesFetchedSizeSum", stats.seriesFetchedSizeSum,
			"seriesFetchCount", stats.seriesFetchCount,
			"seriesFetchDurationSum", stats.seriesFetchDurationSum,
			"chunksTouched", stats.chunksTouched,
			"chunksTouchedSizeSum", stats.chunksTouchedSizeSum,
			"chunksFetched", stats.chunksFetched,
			"chunksFetchedSizeSum", stats.chunksFetchedSizeSum,
			"chunksFetchCount", stats.chunksFetchCount,
			"chunksFetchDurationSum", stats.chunksFetchDurationSum,
			"getAllDuration", stats.getAllDuration,
			"mergedSeriesCount", stats.mergedSeriesCount,
			"mergedChunksCount", stats.mergedChunksCount,
			"mergeDuration", stats.mergeDuration,
		)

		s.metrics.seriesDataTouched.WithLabelValues("postings").Observe(float64(stats.postingsTouched))
		s.metrics.seriesDataFetched.WithLabelValues("postings").Observe(float64(stats.postingsFetched))
		s.metrics.seriesDataSizeTouched.WithLabelValues("postings").Observe(float64(stats.postingsTouchedSizeSum))
		s.metrics.seriesDataSizeFetched.WithLabelValues("postings").Observe(float64(stats.postingsFetchedSizeSum))
		s.metrics.seriesDataTouched.WithLabelValues("series").Observe(float64(stats.seriesTouched))
		s.metrics.seriesDataFetched.WithLabelValues("series").Observe(float64(stats.seriesFetched))
		s.metrics.seriesDataSizeTouched.WithLabelValues("series").Observe(float64(stats.seriesTouchedSizeSum))
		s.metrics.seriesDataSizeFetched.WithLabelValues("series").Observe(float64(stats.seriesFetchedSizeSum))
		s.metrics.seriesDataTouched.WithLabelValues("chunks").Observe(float64(stats.chunksTouched))
		s.metrics.seriesDataFetched.WithLabelValues("chunks").Observe(float64(stats.chunksFetched))
		s.metrics.seriesDataSizeTouched.WithLabelValues("chunks").Observe(float64(stats.chunksTouchedSizeSum))
		s.metrics.seriesDataSizeFetched.WithLabelValues("chunks").Observe(float64(stats.chunksFetchedSizeSum))
		s.metrics.resultSeriesCount.Observe(float64(stats.mergedSeriesCount))

		level.Debug(s.logger).Log("msg", "stats query processed",
			"stats", fmt.Sprintf("%+v", stats), "err", err)
	}()

	// Concurrently get data from all blocks.
	{

		begin := time.Now()
		err := g.Wait()

		if err != nil {
			return status.Error(codes.Aborted, err.Error())
		}
		stats.getAllDuration = time.Since(begin)
		s.metrics.seriesGetAllDuration.Observe(stats.getAllDuration.Seconds())
		s.metrics.seriesBlocksQueried.Observe(float64(stats.blocksQueried))
	}

	// Merge the sub-results from each selected block.
	{

		span, _ := tracing.StartSpan(ctx, "bucket_store_merge_all")
		defer span.Finish()

		begin := time.Now()

		// Merge series set into an union of all block sets. This exposes all blocks are single seriesSet.
		// Chunks of returned series might be out of order w.r.t to their time range.
		// This must be accounted for later by clients.
		set := storepb.MergeSeriesSets(res...)
		for set.Next() {
			var series storepb.Series

			stats.mergedSeriesCount++

			if req.SkipChunks {
				series.Labels, _ = set.At()
			} else {
				series.Labels, series.Chunks = set.At()

				stats.mergedChunksCount += len(series.Chunks)
				s.metrics.chunkSizeBytes.Observe(float64(chunksSize(series.Chunks)))
			}

			if err := srv.Send(storepb.NewSeriesResponse(&series)); err != nil {
				return status.Error(codes.Unknown, errors.Wrap(err, "send series response").Error())
			}
		}
		if set.Err() != nil {
			return status.Error(codes.Unknown, errors.Wrap(set.Err(), "expand series set").Error())
		}
		stats.mergeDuration = time.Since(begin)
		s.metrics.seriesMergeDuration.Observe(stats.mergeDuration.Seconds())
	}
	return nil
}

func chunksSize(chks []storepb.AggrChunk) (size int) {
	for _, chk := range chks {
		size += chk.Size() // This gets the encoded proto size.
	}
	return size
}

// LabelNames implements the storepb.StoreServer interface.
func (s *BucketStore) LabelNames(ctx context.Context, _ *storepb.LabelNamesRequest) (*storepb.LabelNamesResponse, error) {
	g, gctx := errgroup.WithContext(ctx)

	s.mtx.RLock()

	var mtx sync.Mutex
	var sets [][]string

	for _, b := range s.blocks {
		indexr := b.indexReader(gctx)
		g.Go(func() error {
			defer runutil.CloseWithLogOnErr(s.logger, indexr, "label names")

			// Do it via index reader to have pending reader registered correctly.
			res := indexr.block.indexHeaderReader.LabelNames()
			sort.Strings(res)

			mtx.Lock()
			sets = append(sets, res)
			mtx.Unlock()

			return nil
		})
	}

	s.mtx.RUnlock()

	if err := g.Wait(); err != nil {
		return nil, status.Error(codes.Internal, err.Error())
	}
	return &storepb.LabelNamesResponse{
		Names: strutil.MergeSlices(sets...),
	}, nil
}

// LabelValues implements the storepb.StoreServer interface.
func (s *BucketStore) LabelValues(ctx context.Context, req *storepb.LabelValuesRequest) (*storepb.LabelValuesResponse, error) {
	g, gctx := errgroup.WithContext(ctx)

	s.mtx.RLock()

	var mtx sync.Mutex
	var sets [][]string

	for _, b := range s.blocks {
		indexr := b.indexReader(gctx)
		g.Go(func() error {
			defer runutil.CloseWithLogOnErr(s.logger, indexr, "label values")

			// Do it via index reader to have pending reader registered correctly.
			res, err := indexr.block.indexHeaderReader.LabelValues(req.Label)
			if err != nil {
				return errors.Wrap(err, "index header label values")
			}

			mtx.Lock()
			sets = append(sets, res)
			mtx.Unlock()

			return nil
		})
	}

	s.mtx.RUnlock()

	if err := g.Wait(); err != nil {
		return nil, status.Error(codes.Aborted, err.Error())
	}
	return &storepb.LabelValuesResponse{
		Values: strutil.MergeSlices(sets...),
	}, nil
}

// bucketBlockSet holds all blocks of an equal label set. It internally splits
// them up by downsampling resolution and allows querying.
type bucketBlockSet struct {
	labels      labels.Labels
	mtx         sync.RWMutex
	resolutions []int64          // Available resolution, high to low (in milliseconds).
	blocks      [][]*bucketBlock // Ordered buckets for the existing resolutions.
}

// newBucketBlockSet initializes a new set with the known downsampling windows hard-configured.
// The set currently does not support arbitrary ranges.
func newBucketBlockSet(lset labels.Labels) *bucketBlockSet {
	return &bucketBlockSet{
		labels:      lset,
		resolutions: []int64{downsample.ResLevel2, downsample.ResLevel1, downsample.ResLevel0},
		blocks:      make([][]*bucketBlock, 3),
	}
}

func (s *bucketBlockSet) add(b *bucketBlock) error {
	if !labels.Equal(s.labels, labels.FromMap(b.meta.Thanos.Labels)) {
		return errors.New("block's label set does not match set")
	}
	s.mtx.Lock()
	defer s.mtx.Unlock()

	i := int64index(s.resolutions, b.meta.Thanos.Downsample.Resolution)
	if i < 0 {
		return errors.Errorf("unsupported downsampling resolution %d", b.meta.Thanos.Downsample.Resolution)
	}
	bs := append(s.blocks[i], b)
	s.blocks[i] = bs

	sort.Slice(bs, func(j, k int) bool {
		return bs[j].meta.MinTime < bs[k].meta.MinTime
	})
	return nil
}

func (s *bucketBlockSet) remove(id ulid.ULID) {
	s.mtx.Lock()
	defer s.mtx.Unlock()

	for i, bs := range s.blocks {
		for j, b := range bs {
			if b.meta.ULID != id {
				continue
			}
			s.blocks[i] = append(bs[:j], bs[j+1:]...)
			return
		}
	}
}

func int64index(s []int64, x int64) int {
	for i, v := range s {
		if v == x {
			return i
		}
	}
	return -1
}

// getFor returns a time-ordered list of blocks that cover date between mint and maxt.
// Blocks with the biggest resolution possible but not bigger than the given max resolution are returned.
func (s *bucketBlockSet) getFor(mint, maxt, maxResolutionMillis int64) (bs []*bucketBlock) {
	if mint > maxt {
		return nil
	}

	s.mtx.RLock()
	defer s.mtx.RUnlock()

	// Find first matching resolution.
	i := 0
	for ; i < len(s.resolutions) && s.resolutions[i] > maxResolutionMillis; i++ {
	}

	// Fill the given interval with the blocks for the current resolution.
	// Our current resolution might not cover all data, so recursively fill the gaps with higher resolution blocks
	// if there is any.
	start := mint
	for _, b := range s.blocks[i] {
		if b.meta.MaxTime <= mint {
			continue
		}
		// NOTE: Block intervals are half-open: [b.MinTime, b.MaxTime).
		if b.meta.MinTime > maxt {
			break
		}

		if i+1 < len(s.resolutions) {
			bs = append(bs, s.getFor(start, b.meta.MinTime-1, s.resolutions[i+1])...)
		}
		bs = append(bs, b)

		start = b.meta.MaxTime
	}

	if i+1 < len(s.resolutions) {
		bs = append(bs, s.getFor(start, maxt, s.resolutions[i+1])...)
	}
	return bs
}

// labelMatchers verifies whether the block set matches the given matchers and returns a new
// set of matchers that is equivalent when querying data within the block.
func (s *bucketBlockSet) labelMatchers(matchers ...*labels.Matcher) ([]*labels.Matcher, bool) {
	res := make([]*labels.Matcher, 0, len(matchers))

	for _, m := range matchers {
		v := s.labels.Get(m.Name)
		if v == "" {
			res = append(res, m)
			continue
		}
		if !m.Matches(v) {
			return nil, false
		}
	}
	return res, true
}

// bucketBlock represents a block that is located in a bucket. It holds intermediate
// state for the block on local disk.
type bucketBlock struct {
	logger     log.Logger
	bkt        objstore.BucketReader
	meta       *metadata.Meta
	dir        string
	indexCache storecache.IndexCache
	chunkPool  pool.BytesPool

	indexHeaderReader indexheader.Reader

	chunkObjs []string

	pendingReaders sync.WaitGroup

	partitioner partitioner

	seriesRefetches prometheus.Counter
}

func newBucketBlock(
	ctx context.Context,
	logger log.Logger,
	meta *metadata.Meta,
	bkt objstore.BucketReader,
	dir string,
	indexCache storecache.IndexCache,
	chunkPool pool.BytesPool,
	indexHeadReader indexheader.Reader,
	p partitioner,
	seriesRefetches prometheus.Counter,
) (b *bucketBlock, err error) {
	b = &bucketBlock{
		logger:            logger,
<<<<<<< HEAD
		bucket:            TraceBucketReader{bkt},
=======
		bkt:               bkt,
>>>>>>> ec74f72d
		indexCache:        indexCache,
		chunkPool:         chunkPool,
		dir:               dir,
		partitioner:       p,
		meta:              meta,
		indexHeaderReader: indexHeadReader,
		seriesRefetches:   seriesRefetches,
	}

	// Get object handles for all chunk files.
	if err = bkt.Iter(ctx, path.Join(meta.ULID.String(), block.ChunksDirname), func(n string) error {
		b.chunkObjs = append(b.chunkObjs, n)
		return nil
	}); err != nil {
		return nil, errors.Wrap(err, "list chunk files")
	}
	return b, nil
}

func (b *bucketBlock) indexFilename() string {
	return path.Join(b.meta.ULID.String(), block.IndexFilename)
}

func (b *bucketBlock) readIndexRange(ctx context.Context, off, length int64) ([]byte, error) {
<<<<<<< HEAD
	span, ctx := tracing.StartSpan(ctx, "readIndexRange")
	defer span.Finish()

	span.LogKV(
		"file", b.indexFilename(),
		"off", off,
		"length", length,
	)

	r, err := b.bucket.GetRange(ctx, b.indexFilename(), off, length)
=======
	r, err := b.bkt.GetRange(ctx, b.indexFilename(), off, length)
>>>>>>> ec74f72d
	if err != nil {
		return nil, errors.Wrap(err, "get range reader")
	}
	defer runutil.CloseWithLogOnErr(b.logger, r, "readIndexRange close range reader")

	readSpan, _ := tracing.StartSpan(ctx, "read")
	defer readSpan.Finish()

	c, err := ioutil.ReadAll(r)
	if err != nil {
		return nil, errors.Wrap(err, "read range")
	}
	return c, nil
}

func (b *bucketBlock) readChunkRange(ctx context.Context, seq int, off, length int64) (*[]byte, error) {
	c, err := b.chunkPool.Get(int(length))
	if err != nil {
		return nil, errors.Wrap(err, "allocate chunk bytes")
	}
	buf := bytes.NewBuffer(*c)

	r, err := b.bkt.GetRange(ctx, b.chunkObjs[seq], off, length)
	if err != nil {
		b.chunkPool.Put(c)
		return nil, errors.Wrap(err, "get range reader")
	}
	defer runutil.CloseWithLogOnErr(b.logger, r, "readChunkRange close range reader")

	if _, err = io.Copy(buf, r); err != nil {
		b.chunkPool.Put(c)
		return nil, errors.Wrap(err, "read range")
	}
	internalBuf := buf.Bytes()
	return &internalBuf, nil
}

func (b *bucketBlock) indexReader(ctx context.Context) *bucketIndexReader {
	b.pendingReaders.Add(1)
	return newBucketIndexReader(ctx, b)
}

func (b *bucketBlock) chunkReader(ctx context.Context) *bucketChunkReader {
	b.pendingReaders.Add(1)
	return newBucketChunkReader(ctx, b)
}

// Close waits for all pending readers to finish and then closes all underlying resources.
func (b *bucketBlock) Close() error {
	b.pendingReaders.Wait()

	return b.indexHeaderReader.Close()
}

// bucketIndexReader is a custom index reader (not conforming index.Reader interface) that reads index that is stored in
// object storage without having to fully download it.
type bucketIndexReader struct {
	ctx   context.Context
	block *bucketBlock
	dec   *index.Decoder
	stats *queryStats

	mtx          sync.Mutex
	loadedSeries map[uint64][]byte
}

func newBucketIndexReader(ctx context.Context, block *bucketBlock) *bucketIndexReader {
	r := &bucketIndexReader{
		ctx:   ctx,
		block: block,
		dec: &index.Decoder{
			LookupSymbol: block.indexHeaderReader.LookupSymbol,
		},
		stats:        &queryStats{},
		loadedSeries: map[uint64][]byte{},
	}
	return r
}

// ExpandedPostings returns postings in expanded list instead of index.Postings.
// This is because we need to have them buffered anyway to perform efficient lookup
// on object storage.
// Found posting IDs (ps) are not strictly required to point to a valid Series, e.g. during
// background garbage collections.
//
// Reminder: A posting is a reference (represented as a uint64) to a series reference, which in turn points to the first
// chunk where the series contains the matching label-value pair for a given block of data. Postings can be fetched by
// single label name=value.
func (r *bucketIndexReader) ExpandedPostings(ms []*labels.Matcher) ([]uint64, error) {
	span, ctx := tracing.StartSpan(r.ctx, "expandedPostings")
	defer span.Finish()

	var postingGroups []*postingGroup

	// NOTE: Derived from tsdb.PostingsForMatchers.
	for _, m := range ms {
		// Each group is separate to tell later what postings are intersecting with what.
		pg, err := toPostingGroup(r.block.indexHeaderReader.LabelValues, m)
		if err != nil {
			return nil, errors.Wrap(err, "toPostingGroup")
		}

		postingGroups = append(postingGroups, pg)
	}

	if len(postingGroups) == 0 {
		return nil, nil
	}

	if err := r.fetchPostings(ctx, postingGroups); err != nil {
		return nil, errors.Wrap(err, "get postings")
	}

	var postings []index.Postings
	for _, g := range postingGroups {
		postings = append(postings, g.Postings())
	}

	ps, err := index.ExpandPostings(index.Intersect(postings...))
	if err != nil {
		return nil, errors.Wrap(err, "expand")
	}

	// As of version two all series entries are 16 byte padded. All references
	// we get have to account for that to get the correct offset.
	if r.block.indexHeaderReader.IndexVersion() >= 2 {
		for i, id := range ps {
			ps[i] = id * 16
		}
	}

	return ps, nil
}

type postingGroup struct {
	keys     labels.Labels
	postings []index.Postings

	aggregate func(postings []index.Postings) index.Postings
}

func newPostingGroup(keys labels.Labels, aggr func(postings []index.Postings) index.Postings) *postingGroup {
	return &postingGroup{
		keys:      keys,
		postings:  make([]index.Postings, len(keys)),
		aggregate: aggr,
	}
}

func (p *postingGroup) Fill(i int, posting index.Postings) {
	p.postings[i] = posting
}

func (p *postingGroup) Postings() index.Postings {
	if len(p.keys) == 0 {
		return index.EmptyPostings()
	}

	for i, posting := range p.postings {
		if posting == nil {
			// This should not happen. Debug for https://github.com/thanos-io/thanos/issues/874.
			return index.ErrPostings(errors.Errorf("at least one of %d postings is nil for %s. It was never fetched.", i, p.keys[i]))
		}
	}

	return p.aggregate(p.postings)
}

func merge(p []index.Postings) index.Postings {
	return index.Merge(p...)
}

func allWithout(p []index.Postings) index.Postings {
	return index.Without(p[0], index.Merge(p[1:]...))
}

// NOTE: Derived from tsdb.postingsForMatcher. index.Merge is equivalent to map duplication.
func toPostingGroup(lvalsFn func(name string) ([]string, error), m *labels.Matcher) (*postingGroup, error) {
	var matchingLabels labels.Labels

	// If the matcher selects an empty value, it selects all the series which don't
	// have the label name set too. See: https://github.com/prometheus/prometheus/issues/3575
	// and https://github.com/prometheus/prometheus/pull/3578#issuecomment-351653555.
	if m.Matches("") {
		allName, allValue := index.AllPostingsKey()

		matchingLabels = append(matchingLabels, labels.Label{Name: allName, Value: allValue})
		vals, err := lvalsFn(m.Name)
		if err != nil {
			return nil, err
		}
		for _, val := range vals {
			if !m.Matches(val) {
				matchingLabels = append(matchingLabels, labels.Label{Name: m.Name, Value: val})
			}
		}

		if len(matchingLabels) == 1 {
			// This is known hack to return all series.
			// Ask for x != <not existing value>. Allow for that as Prometheus does,
			// even though it is expensive.
			return newPostingGroup(matchingLabels, merge), nil
		}

		return newPostingGroup(matchingLabels, allWithout), nil
	}

	// Fast-path for equal matching.
	if m.Type == labels.MatchEqual {
		return newPostingGroup(labels.Labels{{Name: m.Name, Value: m.Value}}, merge), nil
	}

	vals, err := lvalsFn(m.Name)
	if err != nil {
		return nil, err
	}

	for _, val := range vals {
		if m.Matches(val) {
			matchingLabels = append(matchingLabels, labels.Label{Name: m.Name, Value: val})
		}
	}

	return newPostingGroup(matchingLabels, merge), nil
}

type postingPtr struct {
	groupID int
	keyID   int
	ptr     index.Range
}

// fetchPostings fill postings requested by posting groups.
func (r *bucketIndexReader) fetchPostings(ctx context.Context, groups []*postingGroup) error {
	span, ctx := tracing.StartSpan(ctx, "fetchPostings")
	defer span.Finish()

	var ptrs []postingPtr

	// Fetch postings from the cache with a single call.
	keys := make([]labels.Label, 0)
	for _, g := range groups {
		keys = append(keys, g.keys...)
	}

<<<<<<< HEAD
	fromCache, _ := r.cache.FetchMultiPostings(ctx, r.block.meta.ULID, keys)
=======
	fromCache, _ := r.block.indexCache.FetchMultiPostings(r.ctx, r.block.meta.ULID, keys)
>>>>>>> ec74f72d

	// Iterate over all groups and fetch posting from cache.
	// If we have a miss, mark key to be fetched in `ptrs` slice.
	// Overlaps are well handled by partitioner, so we don't need to deduplicate keys.
	for i, g := range groups {
		for j, key := range g.keys {
			// Get postings for the given key from cache first.
			if b, ok := fromCache[key]; ok {
				r.stats.postingsTouched++
				r.stats.postingsTouchedSizeSum += len(b)

				_, l, err := r.dec.Postings(b)
				if err != nil {
					return errors.Wrap(err, "decode postings")
				}

				g.Fill(j, l)
				continue
			}

			// Cache miss; save pointer for actual posting in index stored in object store.
			ptr, err := r.block.indexHeaderReader.PostingsOffset(key.Name, key.Value)
			if err == indexheader.NotFoundRangeErr {
				// This block does not have any posting for given key.
				g.Fill(j, index.EmptyPostings())
				continue
			}

			if err != nil {
				return errors.Wrap(err, "index header PostingsOffset")
			}

			r.stats.postingsToFetch++
			ptrs = append(ptrs, postingPtr{ptr: ptr, groupID: i, keyID: j})
		}
	}

	span.LogKV(
		"cached", len(fromCache),
		"missed", len(ptrs),
	)

	sort.Slice(ptrs, func(i, j int) bool {
		return ptrs[i].ptr.Start < ptrs[j].ptr.Start
	})

	// TODO(bwplotka): Asses how large in worst case scenario this can be. (e.g fetch for AllPostingsKeys)
	// Consider sub split if too big.
	parts := r.block.partitioner.Partition(len(ptrs), func(i int) (start, end uint64) {
		return uint64(ptrs[i].ptr.Start), uint64(ptrs[i].ptr.End)
	})

	g, ctx := errgroup.WithContext(ctx)
	for _, part := range parts {
		i, j := part.elemRng[0], part.elemRng[1]

		start := int64(part.start)
		// We assume index does not have any ptrs that has 0 length.
		length := int64(part.end) - start

		// Fetch from object storage concurrently and update stats and posting list.
		g.Go(func() error {
			begin := time.Now()

			b, err := r.block.readIndexRange(ctx, start, length)
			if err != nil {
				return errors.Wrap(err, "read postings range")
			}
			fetchTime := time.Since(begin)

			r.mtx.Lock()
			r.stats.postingsFetchCount++
			r.stats.postingsFetched += j - i
			r.stats.postingsFetchDurationSum += fetchTime
			r.stats.postingsFetchedSizeSum += int(length)
			r.mtx.Unlock()

			for _, p := range ptrs[i:j] {
				// index-header can estimate endings, which means we need to resize the endings.
				pBytes, err := resizePostings(b[p.ptr.Start-start : p.ptr.End-start])
				if err != nil {
					return err
				}

				r.mtx.Lock()
				// Return postings and fill LRU cache.
<<<<<<< HEAD
				groups[p.groupID].Fill(p.keyID, fetchedPostings)
				r.cache.StorePostings(ctx, r.block.meta.ULID, groups[p.groupID].keys[p.keyID], c)
=======
				// Truncate first 4 bytes which are length of posting.
				groups[p.groupID].Fill(p.keyID, newBigEndianPostings(pBytes[4:]))
				r.block.indexCache.StorePostings(r.ctx, r.block.meta.ULID, groups[p.groupID].keys[p.keyID], pBytes)
>>>>>>> ec74f72d

				// If we just fetched it we still have to update the stats for touched postings.
				r.stats.postingsTouched++
				r.stats.postingsTouchedSizeSum += len(pBytes)
				r.mtx.Unlock()
			}
			return nil
		})
	}

	return g.Wait()
}

<<<<<<< HEAD
func (r *bucketIndexReader) PreloadSeries(ids []uint64) error {
	span, ctx := tracing.StartSpan(r.ctx, "preloadSeries")
	defer span.Finish()

	span.LogKV("ids", ids)

	const maxSeriesSize = 64 * 1024
=======
func resizePostings(b []byte) ([]byte, error) {
	d := encoding.Decbuf{B: b}
	n := d.Be32int()
	if d.Err() != nil {
		return nil, errors.Wrap(d.Err(), "read postings list")
	}

	// 4 for postings number of entries, then 4, foreach each big endian posting.
	size := 4 + n*4
	if len(b) < size {
		return nil, encoding.ErrInvalidSize
	}
	return b[:size], nil
}

// bigEndianPostings implements the Postings interface over a byte stream of
// big endian numbers.
type bigEndianPostings struct {
	list []byte
	cur  uint32
}

// TODO(bwplotka): Expose those inside Prometheus.
func newBigEndianPostings(list []byte) *bigEndianPostings {
	return &bigEndianPostings{list: list}
}

func (it *bigEndianPostings) At() uint64 {
	return uint64(it.cur)
}

func (it *bigEndianPostings) Next() bool {
	if len(it.list) >= 4 {
		it.cur = binary.BigEndian.Uint32(it.list)
		it.list = it.list[4:]
		return true
	}
	return false
}
>>>>>>> ec74f72d

func (it *bigEndianPostings) Seek(x uint64) bool {
	if uint64(it.cur) >= x {
		return true
	}

	num := len(it.list) / 4
	// Do binary search between current position and end.
	i := sort.Search(num, func(i int) bool {
		return binary.BigEndian.Uint32(it.list[i*4:]) >= uint32(x)
	})
	if i < num {
		j := i * 4
		it.cur = binary.BigEndian.Uint32(it.list[j:])
		it.list = it.list[j+4:]
		return true
	}
	it.list = nil
	return false
}

func (it *bigEndianPostings) Err() error {
	return nil
}

func (r *bucketIndexReader) PreloadSeries(ids []uint64) error {
	// Load series from cache, overwriting the list of ids to preload
	// with the missing ones.
<<<<<<< HEAD
	fromCache, ids := r.cache.FetchMultiSeries(ctx, r.block.meta.ULID, ids)
=======
	fromCache, ids := r.block.indexCache.FetchMultiSeries(r.ctx, r.block.meta.ULID, ids)
>>>>>>> ec74f72d
	for id, b := range fromCache {
		r.loadedSeries[id] = b
	}

	parts := r.block.partitioner.Partition(len(ids), func(i int) (start, end uint64) {
		return ids[i], ids[i] + maxSeriesSize
	})

	span.LogKV(
		"parts", len(parts),
	)

	g, ctx := errgroup.WithContext(ctx)
	for _, p := range parts {
		s, e := p.start, p.end
		i, j := p.elemRng[0], p.elemRng[1]

		g.Go(func() error {
			return r.loadSeries(ctx, ids[i:j], false, s, e)
		})
	}
	return g.Wait()
}

<<<<<<< HEAD
func (r *bucketIndexReader) loadSeries(ctx context.Context, ids []uint64, start, end uint64) error {
	span, ctx := tracing.StartSpan(ctx, "loadSeries")
	defer span.Finish()

	span.LogKV(
		"ids", ids,
		"start", start,
		"end", end,
	)

=======
func (r *bucketIndexReader) loadSeries(ctx context.Context, ids []uint64, refetch bool, start, end uint64) error {
>>>>>>> ec74f72d
	begin := time.Now()

	b, err := r.block.readIndexRange(ctx, int64(start), int64(end-start))
	if err != nil {
		return errors.Wrap(err, "read series range")
	}

	r.mtx.Lock()
	r.stats.seriesFetchCount++
	r.stats.seriesFetched += len(ids)
	r.stats.seriesFetchDurationSum += time.Since(begin)
	r.stats.seriesFetchedSizeSum += int(end - start)
	r.mtx.Unlock()

	for i, id := range ids {
		c := b[id-start:]

		l, n := binary.Uvarint(c)
		if n < 1 {
			return errors.New("reading series length failed")
		}
		if len(c) < n+int(l) {
			if i == 0 && refetch {
				return errors.Errorf("invalid remaining size, even after refetch, remaining: %d, expected %d", len(c), n+int(l))
			}

			// Inefficient, but should be rare.
			r.block.seriesRefetches.Inc()
			level.Warn(r.block.logger).Log("msg", "series size exceeded expected size; refetching", "id", id, "series length", n+int(l), "maxSeriesSize", maxSeriesSize)

			// Fetch plus to get the size of next one if exists.
			return r.loadSeries(ctx, ids[i:], true, id, id+uint64(n+int(l)+1))
		}
		c = c[n : n+int(l)]
		r.mtx.Lock()
		r.loadedSeries[id] = c
<<<<<<< HEAD
		r.cache.StoreSeries(ctx, r.block.meta.ULID, id, c)
=======
		r.block.indexCache.StoreSeries(r.ctx, r.block.meta.ULID, id, c)
		r.mtx.Unlock()
>>>>>>> ec74f72d
	}
	return nil
}

type part struct {
	start uint64
	end   uint64

	elemRng [2]int
}

type partitioner interface {
	// Partition partitions length entries into n <= length ranges that cover all
	// input ranges
	// It supports overlapping ranges.
	// NOTE: It expects range to be ted by start time.
	Partition(length int, rng func(int) (uint64, uint64)) []part
}

type gapBasedPartitioner struct {
	maxGapSize uint64
}

// Partition partitions length entries into n <= length ranges that cover all
// input ranges by combining entries that are separated by reasonably small gaps.
// It is used to combine multiple small ranges from object storage into bigger, more efficient/cheaper ones.
func (g gapBasedPartitioner) Partition(length int, rng func(int) (uint64, uint64)) (parts []part) {
	j := 0
	k := 0
	for k < length {
		j = k
		k++

		p := part{}
		p.start, p.end = rng(j)

		// Keep growing the range until the end or we encounter a large gap.
		for ; k < length; k++ {
			s, e := rng(k)

			if p.end+g.maxGapSize < s {
				break
			}

			if p.end <= e {
				p.end = e
			}
		}
		p.elemRng = [2]int{j, k}
		parts = append(parts, p)
	}
	return parts
}

// LoadedSeries populates the given labels and chunk metas for the series identified
// by the reference.
// Returns ErrNotFound if the ref does not resolve to a known series.
func (r *bucketIndexReader) LoadedSeries(ref uint64, lset *labels.Labels, chks *[]chunks.Meta) error {
	b, ok := r.loadedSeries[ref]
	if !ok {
		return errors.Errorf("series %d not found", ref)
	}

	r.stats.seriesTouched++
	r.stats.seriesTouchedSizeSum += len(b)

	return r.dec.Series(b, lset, chks)
}

// Close released the underlying resources of the reader.
func (r *bucketIndexReader) Close() error {
	r.block.pendingReaders.Done()
	return nil
}

type bucketChunkReader struct {
	ctx   context.Context
	block *bucketBlock
	stats *queryStats

	preloads [][]uint32
	mtx      sync.Mutex
	chunks   map[uint64]chunkenc.Chunk

	// Byte slice to return to the chunk pool on close.
	chunkBytes []*[]byte
}

func newBucketChunkReader(ctx context.Context, block *bucketBlock) *bucketChunkReader {
	return &bucketChunkReader{
		ctx:      ctx,
		block:    block,
		stats:    &queryStats{},
		preloads: make([][]uint32, len(block.chunkObjs)),
		chunks:   map[uint64]chunkenc.Chunk{},
	}
}

// addPreload adds the chunk with id to the data set that will be fetched on calling preload.
func (r *bucketChunkReader) addPreload(id uint64) error {
	var (
		seq = int(id >> 32)
		off = uint32(id)
	)
	if seq >= len(r.preloads) {
		return errors.Errorf("reference sequence %d out of range", seq)
	}
	r.preloads[seq] = append(r.preloads[seq], off)
	return nil
}

// preload all added chunk IDs. Must be called before the first call to Chunk is made.
<<<<<<< HEAD
func (r *bucketChunkReader) preload(samplesLimiter *Limiter) error {
	span, ctx := tracing.StartSpan(r.ctx, "PreloadChunks")
	defer span.Finish()

	g, ctx := errgroup.WithContext(ctx)
=======
func (r *bucketChunkReader) preload(samplesLimiter SampleLimiter) error {
	g, ctx := errgroup.WithContext(r.ctx)
>>>>>>> ec74f72d

	numChunks := uint64(0)
	for _, offsets := range r.preloads {
		for range offsets {
			numChunks++
		}
	}
	if err := samplesLimiter.Check(numChunks * maxSamplesPerChunk); err != nil {
		return errors.Wrap(err, "exceeded samples limit")
	}

	for seq, offsets := range r.preloads {
		sort.Slice(offsets, func(i, j int) bool {
			return offsets[i] < offsets[j]
		})
		parts := r.block.partitioner.Partition(len(offsets), func(i int) (start, end uint64) {
			return uint64(offsets[i]), uint64(offsets[i]) + maxChunkSize
		})

		seq := seq
		offsets := offsets

		for _, p := range parts {
			s, e := uint32(p.start), uint32(p.end)
			m, n := p.elemRng[0], p.elemRng[1]

			g.Go(func() error {
				return r.loadChunks(ctx, offsets[m:n], seq, s, e)
			})
		}
	}
	return g.Wait()
}

func (r *bucketChunkReader) loadChunks(ctx context.Context, offs []uint32, seq int, start, end uint32) error {
	span, ctx := tracing.StartSpan(ctx, "loadChunks")
	defer span.Finish()

	begin := time.Now()

	b, err := r.block.readChunkRange(ctx, seq, int64(start), int64(end-start))
	if err != nil {
		return errors.Wrapf(err, "read range for %d", seq)
	}

	r.mtx.Lock()
	defer r.mtx.Unlock()

	r.chunkBytes = append(r.chunkBytes, b)
	r.stats.chunksFetchCount++
	r.stats.chunksFetched += len(offs)
	r.stats.chunksFetchDurationSum += time.Since(begin)
	r.stats.chunksFetchedSizeSum += int(end - start)

	for _, o := range offs {
		cb := (*b)[o-start:]

		l, n := binary.Uvarint(cb)
		if n < 1 {
			return errors.Errorf("reading chunk length failed")
		}
		if len(cb) < n+int(l)+1 {
			return errors.Errorf("preloaded chunk too small, expecting %d", n+int(l)+1)
		}
		cid := uint64(seq<<32) | uint64(o)
		r.chunks[cid] = rawChunk(cb[n : n+int(l)+1])
	}
	return nil
}

func (r *bucketChunkReader) Chunk(id uint64) (chunkenc.Chunk, error) {
	c, ok := r.chunks[id]
	if !ok {
		return nil, errors.Errorf("chunk with ID %d not found", id)
	}

	r.stats.chunksTouched++
	r.stats.chunksTouchedSizeSum += len(c.Bytes())

	return c, nil
}

// rawChunk is a helper type that wraps a chunk's raw bytes and implements the chunkenc.Chunk
// interface over it.
// It is used to Store API responses which don't need to introspect and validate the chunk's contents.
type rawChunk []byte

func (b rawChunk) Encoding() chunkenc.Encoding {
	return chunkenc.Encoding(b[0])
}

func (b rawChunk) Bytes() []byte {
	return b[1:]
}

func (b rawChunk) Iterator(_ chunkenc.Iterator) chunkenc.Iterator {
	panic("invalid call")
}

func (b rawChunk) Appender() (chunkenc.Appender, error) {
	panic("invalid call")
}

func (b rawChunk) NumSamples() int {
	panic("invalid call")
}

func (r *bucketChunkReader) Close() error {
	r.block.pendingReaders.Done()

	for _, b := range r.chunkBytes {
		r.block.chunkPool.Put(b)
	}
	return nil
}

type queryStats struct {
	blocksQueried int

	postingsTouched          int
	postingsTouchedSizeSum   int
	postingsToFetch          int
	postingsFetched          int
	postingsFetchedSizeSum   int
	postingsFetchCount       int
	postingsFetchDurationSum time.Duration

	seriesTouched          int
	seriesTouchedSizeSum   int
	seriesFetched          int
	seriesFetchedSizeSum   int
	seriesFetchCount       int
	seriesFetchDurationSum time.Duration

	chunksTouched          int
	chunksTouchedSizeSum   int
	chunksFetched          int
	chunksFetchedSizeSum   int
	chunksFetchCount       int
	chunksFetchDurationSum time.Duration

	getAllDuration    time.Duration
	mergedSeriesCount int
	mergedChunksCount int
	mergeDuration     time.Duration
}

func (s queryStats) merge(o *queryStats) *queryStats {
	s.blocksQueried += o.blocksQueried

	s.postingsTouched += o.postingsTouched
	s.postingsTouchedSizeSum += o.postingsTouchedSizeSum
	s.postingsFetched += o.postingsFetched
	s.postingsFetchedSizeSum += o.postingsFetchedSizeSum
	s.postingsFetchCount += o.postingsFetchCount
	s.postingsFetchDurationSum += o.postingsFetchDurationSum

	s.seriesTouched += o.seriesTouched
	s.seriesTouchedSizeSum += o.seriesTouchedSizeSum
	s.seriesFetched += o.seriesFetched
	s.seriesFetchedSizeSum += o.seriesFetchedSizeSum
	s.seriesFetchCount += o.seriesFetchCount
	s.seriesFetchDurationSum += o.seriesFetchDurationSum

	s.chunksTouched += o.chunksTouched
	s.chunksTouchedSizeSum += o.chunksTouchedSizeSum
	s.chunksFetched += o.chunksFetched
	s.chunksFetchedSizeSum += o.chunksFetchedSizeSum
	s.chunksFetchCount += o.chunksFetchCount
	s.chunksFetchDurationSum += o.chunksFetchDurationSum

	s.getAllDuration += o.getAllDuration
	s.mergedSeriesCount += o.mergedSeriesCount
	s.mergedChunksCount += o.mergedChunksCount
	s.mergeDuration += o.mergeDuration

	return &s
}

type traceReader struct {
	ctx context.Context
	r   io.Reader
}

func (tr traceReader) Read(b []byte) (n int, err error) {
	span, _ := tracing.StartSpan(tr.ctx, "read")
	defer span.Finish()

	return tr.r.Read(b)
}<|MERGE_RESOLUTION|>--- conflicted
+++ resolved
@@ -1295,11 +1295,7 @@
 ) (b *bucketBlock, err error) {
 	b = &bucketBlock{
 		logger:            logger,
-<<<<<<< HEAD
-		bucket:            TraceBucketReader{bkt},
-=======
-		bkt:               bkt,
->>>>>>> ec74f72d
+		bkt:               TraceBucketReader{bkt},
 		indexCache:        indexCache,
 		chunkPool:         chunkPool,
 		dir:               dir,
@@ -1324,7 +1320,6 @@
 }
 
 func (b *bucketBlock) readIndexRange(ctx context.Context, off, length int64) ([]byte, error) {
-<<<<<<< HEAD
 	span, ctx := tracing.StartSpan(ctx, "readIndexRange")
 	defer span.Finish()
 
@@ -1334,10 +1329,7 @@
 		"length", length,
 	)
 
-	r, err := b.bucket.GetRange(ctx, b.indexFilename(), off, length)
-=======
 	r, err := b.bkt.GetRange(ctx, b.indexFilename(), off, length)
->>>>>>> ec74f72d
 	if err != nil {
 		return nil, errors.Wrap(err, "get range reader")
 	}
@@ -1583,11 +1575,7 @@
 		keys = append(keys, g.keys...)
 	}
 
-<<<<<<< HEAD
-	fromCache, _ := r.cache.FetchMultiPostings(ctx, r.block.meta.ULID, keys)
-=======
-	fromCache, _ := r.block.indexCache.FetchMultiPostings(r.ctx, r.block.meta.ULID, keys)
->>>>>>> ec74f72d
+	fromCache, _ := r.block.indexCache.FetchMultiPostings(ctx, r.block.meta.ULID, keys)
 
 	// Iterate over all groups and fetch posting from cache.
 	// If we have a miss, mark key to be fetched in `ptrs` slice.
@@ -1674,14 +1662,9 @@
 
 				r.mtx.Lock()
 				// Return postings and fill LRU cache.
-<<<<<<< HEAD
-				groups[p.groupID].Fill(p.keyID, fetchedPostings)
-				r.cache.StorePostings(ctx, r.block.meta.ULID, groups[p.groupID].keys[p.keyID], c)
-=======
 				// Truncate first 4 bytes which are length of posting.
 				groups[p.groupID].Fill(p.keyID, newBigEndianPostings(pBytes[4:]))
-				r.block.indexCache.StorePostings(r.ctx, r.block.meta.ULID, groups[p.groupID].keys[p.keyID], pBytes)
->>>>>>> ec74f72d
+				r.block.indexCache.StorePostings(ctx, r.block.meta.ULID, groups[p.groupID].keys[p.keyID], pBytes)
 
 				// If we just fetched it we still have to update the stats for touched postings.
 				r.stats.postingsTouched++
@@ -1695,15 +1678,6 @@
 	return g.Wait()
 }
 
-<<<<<<< HEAD
-func (r *bucketIndexReader) PreloadSeries(ids []uint64) error {
-	span, ctx := tracing.StartSpan(r.ctx, "preloadSeries")
-	defer span.Finish()
-
-	span.LogKV("ids", ids)
-
-	const maxSeriesSize = 64 * 1024
-=======
 func resizePostings(b []byte) ([]byte, error) {
 	d := encoding.Decbuf{B: b}
 	n := d.Be32int()
@@ -1743,7 +1717,6 @@
 	}
 	return false
 }
->>>>>>> ec74f72d
 
 func (it *bigEndianPostings) Seek(x uint64) bool {
 	if uint64(it.cur) >= x {
@@ -1770,13 +1743,16 @@
 }
 
 func (r *bucketIndexReader) PreloadSeries(ids []uint64) error {
+	span, ctx := tracing.StartSpan(r.ctx, "preloadSeries")
+	defer span.Finish()
+
+	span.LogKV("ids", ids)
+
+	const maxSeriesSize = 64 * 1024
+
 	// Load series from cache, overwriting the list of ids to preload
 	// with the missing ones.
-<<<<<<< HEAD
-	fromCache, ids := r.cache.FetchMultiSeries(ctx, r.block.meta.ULID, ids)
-=======
-	fromCache, ids := r.block.indexCache.FetchMultiSeries(r.ctx, r.block.meta.ULID, ids)
->>>>>>> ec74f72d
+	fromCache, ids := r.block.indexCache.FetchMultiSeries(ctx, r.block.meta.ULID, ids)
 	for id, b := range fromCache {
 		r.loadedSeries[id] = b
 	}
@@ -1801,8 +1777,7 @@
 	return g.Wait()
 }
 
-<<<<<<< HEAD
-func (r *bucketIndexReader) loadSeries(ctx context.Context, ids []uint64, start, end uint64) error {
+func (r *bucketIndexReader) loadSeries(ctx context.Context, ids []uint64, refetch bool, start, end uint64) error {
 	span, ctx := tracing.StartSpan(ctx, "loadSeries")
 	defer span.Finish()
 
@@ -1811,10 +1786,6 @@
 		"start", start,
 		"end", end,
 	)
-
-=======
-func (r *bucketIndexReader) loadSeries(ctx context.Context, ids []uint64, refetch bool, start, end uint64) error {
->>>>>>> ec74f72d
 	begin := time.Now()
 
 	b, err := r.block.readIndexRange(ctx, int64(start), int64(end-start))
@@ -1851,12 +1822,8 @@
 		c = c[n : n+int(l)]
 		r.mtx.Lock()
 		r.loadedSeries[id] = c
-<<<<<<< HEAD
-		r.cache.StoreSeries(ctx, r.block.meta.ULID, id, c)
-=======
-		r.block.indexCache.StoreSeries(r.ctx, r.block.meta.ULID, id, c)
+		r.block.indexCache.StoreSeries(ctx, r.block.meta.ULID, id, c)
 		r.mtx.Unlock()
->>>>>>> ec74f72d
 	}
 	return nil
 }
@@ -1969,16 +1936,11 @@
 }
 
 // preload all added chunk IDs. Must be called before the first call to Chunk is made.
-<<<<<<< HEAD
-func (r *bucketChunkReader) preload(samplesLimiter *Limiter) error {
+func (r *bucketChunkReader) preload(samplesLimiter SampleLimiter) error {
 	span, ctx := tracing.StartSpan(r.ctx, "PreloadChunks")
 	defer span.Finish()
 
 	g, ctx := errgroup.WithContext(ctx)
-=======
-func (r *bucketChunkReader) preload(samplesLimiter SampleLimiter) error {
-	g, ctx := errgroup.WithContext(r.ctx)
->>>>>>> ec74f72d
 
 	numChunks := uint64(0)
 	for _, offsets := range r.preloads {
